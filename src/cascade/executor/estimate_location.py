import asyncio
from collections import defaultdict
from concurrent.futures import ProcessPoolExecutor, ThreadPoolExecutor
from numpy import nan
from timeit import default_timer as timer
from types import SimpleNamespace

import pandas as pd

from cascade.core import getLoggers
from cascade.core.db import dataframe_from_disk, db_queries, age_spans
from cascade.dismod import DismodATException
from cascade.executor.construct_model import construct_model
from cascade.executor.covariate_data import find_covariate_names, add_covariate_data_to_observations_and_avgints
from cascade.executor.covariate_description import create_covariate_specifications
from cascade.executor.priors_from_draws import set_priors_from_parent_draws
from cascade.executor.session_options import make_options, make_minimum_meas_cv
from cascade.input_data.configuration.construct_bundle import (
    normalized_bundle_from_database,
    normalized_bundle_from_disk,
    bundle_to_observations,
    strip_bundle_exclusions,
)
from cascade.input_data.configuration.construct_country import (
    convert_gbd_ids_to_dismod_values, check_binary_covariates
)
from cascade.input_data.configuration.construct_mortality import get_raw_csmr, normalize_csmr
from cascade.input_data.configuration.id_map import make_integrand_map
from cascade.input_data.configuration.local_cache import LocalCache
from cascade.input_data.configuration.raw_input import validate_input_data_types
from cascade.input_data.db.asdr import asdr_as_fit_input
from cascade.input_data.db.country_covariates import country_covariate_set
from cascade.input_data.db.locations import location_hierarchy, location_hierarchy_to_dataframe
from cascade.input_data.db.study_covariates import get_study_covariates
from cascade.model.integrands import make_average_integrand_cases_from_gbd
from cascade.model.session import Session
from cascade.saver.save_prediction import save_predicted_value, uncertainty_from_prediction_draws

CODELOG, MATHLOG = getLoggers(__name__)


def prepare_data_for_estimate(execution_context, local_settings, local_cache):
    """
    Estimates rates for a single location in the location hierarchy.
    This does multiple fits and predictions in order to estimate uncertainty.

    Args:
        execution_context: Describes environment for this process.
        local_settings: A dictionary describing the work to do. This has
            a location ID corresponding to the location for this fit.
    """
    covariate_multipliers, covariate_data_spec = create_covariate_specifications(
        local_settings.settings.country_covariate, local_settings.settings.study_covariate
    )
    local_cache.set("covariate_multipliers:{local_settings.parent_location_id}", covariate_multipliers)
    local_cache.set("covariate_data_spec:{local_settings.parent_location_id}", covariate_data_spec)
    input_data = retrieve_data(execution_context, local_settings, covariate_data_spec, local_cache)
    columns_wrong = validate_input_data_types(input_data)
    assert not columns_wrong, f"validation failed {columns_wrong}"
    modified_data = modify_input_data(input_data, local_settings, covariate_data_spec)
    local_cache.set("prepared_input_data:{local_settings.parent_location_id}", modified_data)


def construct_model_for_estimate_location(local_settings, local_cache):
    covariate_multipliers = local_cache.get("covariate_multipliers:{local_settings.parent_location_id}")
    covariate_data_spec = local_cache.get("covariate_data_spec:{local_settings.parent_location_id}")
    modified_data = local_cache.get("prepared_input_data:{local_settings.parent_location_id}")
    model = construct_model(modified_data, local_settings, covariate_multipliers,
                            covariate_data_spec)
    set_priors_from_parent_draws(model, modified_data.draws)
    local_cache.set("prepared_model:{local_settings.parent_location_id}", model)


def compute_initial_fit(execution_context, local_settings, local_cache):
    model = local_cache.get("prepared_model:{local_settings.parent_location_id}")
    input_data = local_cache.get("prepared_input_data:{local_settings.parent_location_id}")
    fit_result = compute_parent_fit(execution_context, local_settings, input_data, model)
    local_cache.set("parent_fit:{local_settings.parent_location_id}", fit_result)


def compute_draws_from_parent_fit(execution_context, local_settings, local_cache):
    model = local_cache.get("prepared_model:{local_settings.parent_location_id}")
    fit_result = local_cache.get("parent_fit:{local_settings.parent_location_id}")
    input_data = local_cache.get("prepared_input_data:{local_settings.parent_location_id}")
    draws = make_draws(
        execution_context,
        model,
        input_data,
        fit_result.fit,
        local_settings,
        execution_context.parameters.num_processes
    )
    if draws:
        draws, predictions = zip(*draws)
        local_cache.set(f"fit-draws:{local_settings.parent_location_id}", draws)
        local_cache.set(f"fit-predictions:{local_settings.parent_location_id}", predictions)
    else:
        raise DismodATException("Fit failed for all samples")


def save_predictions(execution_context, local_settings, local_cache):
    if not local_settings.run.no_upload:
        predictions = local_cache.get(f"fit-predictions:{local_settings.parent_location_id}")
        fit_result = local_cache.get("parent_fit:{local_settings.parent_location_id}")
        save_outputs(fit_result, predictions, execution_context, local_settings)


def retrieve_data(execution_context, local_settings, covariate_data_spec, local_cache=None):
    """Gets data from the outside world."""
    local_cache = local_cache if local_cache else LocalCache()
    data = SimpleNamespace()
    data_access = local_settings.data_access
    model_version_id = data_access.model_version_id

    data.locations = location_hierarchy(
        data_access.gbd_round_id, location_set_version_id=data_access.location_set_version_id)

    if data_access.bundle_file:
        data.bundle = normalized_bundle_from_disk(data_access.bundle_file)
    else:
        data.bundle = normalized_bundle_from_database(
            execution_context,
            model_version_id,
            bundle_id=local_settings.data_access.bundle_id,
            tier=local_settings.data_access.tier
        )
    # Study covariates will have columns {"bundle_id", "seq", "study_covariate_id"}.
    if data_access.bundle_study_covariates_file:
        data.sparse_covariate_data = dataframe_from_disk(data_access.bundle_study_covariates_file)
    else:
        mvid = data_access.model_version_id
        data.sparse_covariate_data = get_study_covariates(
            execution_context, data_access.bundle_id, mvid, tier=data_access.tier)

    country_covariate_ids = {spec.covariate_id for spec in covariate_data_spec if spec.study_country == "country"}
    # Raw country covariate data.
    parent_and_children = local_settings.children + [local_settings.parent_location_id]
    covariates_by_age_id = country_covariate_set(
        country_covariate_ids,
        demographics=dict(age_group_ids="all", year_ids="all", sex_ids="all",
                          location_ids=parent_and_children),
        gbd_round_id=data_access.gbd_round_id,
    )
    # Every age group defined, so that we can search for what's given.
    all_age_spans = age_spans.get_age_spans()
    data.country_covariates = dict()
    for covariate_id, covariate_df in covariates_by_age_id.items():
        ccov_ranges_df = convert_gbd_ids_to_dismod_values(covariate_df, all_age_spans)
        data.country_covariates[covariate_id] = ccov_ranges_df

    data.country_covariates_binary = check_binary_covariates(execution_context, country_covariate_ids)

    # Standard GBD age groups with IDs, start, finish.
    data.ages_df = db_queries.get_age_metadata(
        age_group_set_id=data_access.age_group_set_id,
        gbd_round_id=data_access.gbd_round_id
    )
    data.years_df = db_queries.get_demographics(
        gbd_team="epi", gbd_round_id=data_access.gbd_round_id)["year_id"]

    include_birth_prevalence = local_settings.settings.model.birth_prev
    data.average_integrand_cases = \
        make_average_integrand_cases_from_gbd(
            data.ages_df, data.years_df, local_settings.sexes,
            local_settings.children, include_birth_prevalence)
    # This comes in yearly from 1950 to 2018
    data.age_specific_death_rate = asdr_as_fit_input(
        local_settings.parent_location_id, local_settings.sexes,
        data_access.gbd_round_id, data.ages_df, with_hiv=data_access.with_hiv)

    data.cause_specific_mortality_rate = get_raw_csmr(
        execution_context, local_settings.data_access, local_settings.parent_location_id, all_age_spans)

    data.study_id_to_name, data.country_id_to_name = find_covariate_names(
        execution_context, covariate_data_spec)
    # These are the draws as output of the parent location.
    data.draws = local_cache.get(f"fit-draws:{local_settings.grandparent_location_id}")

    # The parent can also supply integrands as a kind of prior.
    # These will be shaped like input measurement data.
    data.integrands = local_cache.get(f"fit-integrands:{local_settings.grandparent_location_id}")

    return data


def modify_input_data(input_data, local_settings, covariate_data_spec):
    """Transforms data to input for model."""
    ev_settings = local_settings.settings
    # These are suitable for input to the fit.
    if not ev_settings.eta.is_field_unset("data") and ev_settings.eta.data:
        data_eta = defaultdict(lambda: float(ev_settings.eta.data))
    else:
        data_eta = defaultdict(lambda: nan)
    id_to_integrand = make_integrand_map()
    for set_eta in ev_settings.data_eta_by_integrand:
        data_eta[id_to_integrand[set_eta.integrand_measure_id]] = float(set_eta.value)

    if not ev_settings.model.is_field_unset("data_density") and ev_settings.model.data_density:
        density = defaultdict(lambda: ev_settings.model.data_density)
    else:
        density = defaultdict(lambda: "gaussian")
    for set_density in ev_settings.data_density_by_integrand:
        density[id_to_integrand[set_density.integrand_measure_id]] = set_density.value

    csmr = normalize_csmr(input_data.cause_specific_mortality_rate, local_settings.sexes)
    CODELOG.debug(f"bundle cols {input_data.bundle.columns}\ncsmr cols {csmr.columns}")
    assert not set(csmr.columns) - set(input_data.bundle.columns)
    bundle_with_added = pd.concat([input_data.bundle, csmr], sort=False)
    bundle_without_excluded = strip_bundle_exclusions(bundle_with_added, ev_settings)
    nu = defaultdict(lambda: nan)
    nu["students"] = local_settings.settings.students_dof.data
    nu["log_students"] = local_settings.settings.log_students_dof.data

    # These observations still have a seq column.
    input_data.observations = bundle_to_observations(
        bundle_without_excluded,
        local_settings.parent_location_id,
        data_eta,
        density,
        nu,
    )
    # ev_settings.data_eta_by_integrand is a dummy in form.py.
    MATHLOG.info(f"Ignoring data_eta_by_integrand")

    input_data.locations_df = location_hierarchy_to_dataframe(input_data.locations)
    add_covariate_data_to_observations_and_avgints(input_data, local_settings, covariate_data_spec)
    input_data.observations = input_data.observations.drop(columns=["sex_id", "seq"])
    set_sex_reference(covariate_data_spec, local_settings)
    return input_data


def set_sex_reference(covariate_data_spec, local_settings):
    """The sex covariate holds out data for the sex by setting the ``reference``
    and ``max_difference``. If sex is 1, then set reference to 0.5 and max
    difference to 0.75. If sex is 2, reference is -0.5. If it's 3 or 4,
    then reference is 0."""
    sex_covariate = [sc_sex for sc_sex in covariate_data_spec
                     if sc_sex.covariate_id == 0 and sc_sex.transformation_id == 0]
    if sex_covariate:
        sex_assignments_to_exclude_by_value = {
            (1,): [0.5, 0.25],
            (2,): [-0.5, 0.25],
            (3,): [0.0, 0.25],
            (1, 3): [0.5, 0.75],
            (2, 3): [-0.5, 0.75],
            (1, 2, 3): [0.0, 0.75],
        }
        reference, max_difference = sex_assignments_to_exclude_by_value[tuple(sorted(local_settings.sexes))]
        sex_covariate[0].reference = reference
        sex_covariate[0].max_difference = max_difference


def compute_parent_fit(execution_context, local_settings, input_data, model):
    """

    Args:
        execution_context:
        input_data: These include observations and initial guess.
        model (Model): A complete Model object.

    Returns:
        The fit.
    """
    base_path = execution_context.db_path(local_settings.parent_location_id)
    base_path.mkdir(parents=True, exist_ok=True)
    session = Session(
        locations=input_data.locations_df,
        parent_location=model.location_id,
        filename=base_path / "fit.db"
    )
    session.set_option(**make_options(local_settings.settings, local_settings.model_options))
    begin = timer()
    # This should just call init.
    if not local_settings.run.db_only:
        fit_result = session.fit(model, input_data.observations)
        CODELOG.info(f"fit {timer() - begin}")
        if not fit_result.success:
            raise DismodATException("Fit failed")
        return fit_result
    else:
        session.setup_model_for_fit(model, input_data.observations)
<<<<<<< HEAD
        return None
=======
        return None, None
    CODELOG.info(f"fit {timer() - begin}")

    draws = make_draws(
        execution_context,
        model,
        input_data,
        fit_result.fit,
        local_settings,
        execution_context.parameters.num_processes
    )
    return fit_result.fit, draws
>>>>>>> 852b7685


def save_outputs(computed_fit, predictions, execution_context, local_settings):
    predictions = uncertainty_from_prediction_draws(predictions)

    save_predicted_value(execution_context, predictions, "fit")


def _fit_and_predict_fixed_effect_sample(sim_model, sim_data, fit_file, locations,
                                         parent_location, covariates, average_integrand_cases,
                                         local_settings, draw_idx):
    sim_session = Session(
        locations=locations,
        parent_location=parent_location,
        filename=fit_file
    )
    sim_session.set_option(**make_options(local_settings.settings, local_settings.model_options))
    sim_session.set_minimum_meas_cv(**make_minimum_meas_cv(local_settings.settings))
    begin = timer()
    sim_fit_result = sim_session.fit(sim_model, sim_data)
    CODELOG.info(f"fit {timer() - begin} success {sim_fit_result.success}")

    CODELOG.debug(f"sim fit {draw_idx} success")
    predicted, _ = sim_session.predict(
        sim_fit_result.fit,
        average_integrand_cases.drop("sex_id", "columns"),
        parent_location,
        covariates=covariates
    )
    return (sim_fit_result.fit, predicted)
    # XXX make the Session close or be a contextmanager.


async def _async_make_draws(base_path, input_data, model, local_settings, simulate_result, num_processes):
    jobs = list()

    if num_processes == 1:
        executor = ThreadPoolExecutor
    else:
        executor = ProcessPoolExecutor

    loop = asyncio.get_event_loop()
    with executor(num_processes) as pool:
        for draw_idx in range(simulate_result.count):
            fit_file = f"simulate{draw_idx}.db"
            sim_model, sim_data = simulate_result.simulation(draw_idx)
            jobs.append(loop.run_in_executor(
                pool,
                _fit_and_predict_fixed_effect_sample,
                sim_model,
                sim_data,
                base_path / fit_file,
                input_data.locations_df,
                model.location_id,
                model.covariates,
                input_data.average_integrand_cases,
                local_settings,
                draw_idx
            ))

        results = await asyncio.gather(*jobs)
    return [r for r in results if r is not None]


def make_draws(execution_context, model, input_data, max_fit, local_settings, num_processes):
    base_path = execution_context.db_path(local_settings.parent_location_id)
    MATHLOG.info(f"DB files for {local_settings.parent_location_id} in {base_path}.")
    base_path.mkdir(parents=True, exist_ok=True)
    draw_cnt = local_settings.number_of_fixed_effect_samples
    session = Session(
        locations=input_data.locations_df,
        parent_location=model.location_id,
        filename=base_path / "simulate.db"
    )
    session.set_option(**make_options(local_settings.settings, local_settings.model_options))
    session.set_minimum_meas_cv(**make_minimum_meas_cv(local_settings.settings))
    simulate_result = session.simulate(model, input_data.observations, max_fit, draw_cnt)

    loop = asyncio.get_event_loop()
    draws = loop.run_until_complete(
        _async_make_draws(
            base_path,
            input_data,
            model,
            local_settings,
            simulate_result,
            num_processes,
        )
    )

    return draws<|MERGE_RESOLUTION|>--- conflicted
+++ resolved
@@ -279,22 +279,7 @@
         return fit_result
     else:
         session.setup_model_for_fit(model, input_data.observations)
-<<<<<<< HEAD
         return None
-=======
-        return None, None
-    CODELOG.info(f"fit {timer() - begin}")
-
-    draws = make_draws(
-        execution_context,
-        model,
-        input_data,
-        fit_result.fit,
-        local_settings,
-        execution_context.parameters.num_processes
-    )
-    return fit_result.fit, draws
->>>>>>> 852b7685
 
 
 def save_outputs(computed_fit, predictions, execution_context, local_settings):
