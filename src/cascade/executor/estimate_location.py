--- conflicted
+++ resolved
@@ -235,11 +235,14 @@
         session.setup_model_for_fit(model, input_data.observations)
         return None, None
     CODELOG.info(f"fit {timer() - begin} success {fit_result.success}")
-<<<<<<< HEAD
-    draws = make_draws(model, input_data, fit_result.fit, local_settings, execution_context.parameters.num_processes)
-=======
-    draws = make_draws(execution_context, model, input_data, fit_result.fit, local_settings)
->>>>>>> dfe58c71
+    draws = make_draws(
+        execution_context,
+        model,
+        input_data,
+        fit_result.fit,
+        local_settings,
+        execution_context.parameters.num_processes
+    )
     return fit_result.fit, draws
 
 
@@ -247,7 +250,6 @@
     return None
 
 
-<<<<<<< HEAD
 def _fit_and_predict_fixed_effect_sample(sim_model, sim_data, fit_file, locations,
                                          parent_location, local_settings, draw_idx):
     sim_session = Session(
@@ -269,7 +271,7 @@
     # XXX make the Session close or be a contextmanager.
 
 
-async def _async_make_draws(input_data, model, local_settings, simulate_result, num_processes):
+async def _async_make_draws(base_path, input_data, model, local_settings, simulate_result, num_processes):
     jobs = list()
 
     loop = asyncio.get_event_loop()
@@ -282,7 +284,7 @@
                 _fit_and_predict_fixed_effect_sample,
                 sim_model,
                 sim_data,
-                fit_file,
+                base_path / fit_file,
                 input_data.locations_df,
                 model.location_id,
                 local_settings,
@@ -290,15 +292,12 @@
             ))
 
         results = await asyncio.gather(*jobs)
-    return results
-
-
-def make_draws(model, input_data, max_fit, local_settings, num_processes):
-=======
-def make_draws(execution_context, model, input_data, max_fit, local_settings):
+    return [r for r in results if r is not None]
+
+
+def make_draws(execution_context, model, input_data, max_fit, local_settings, num_processes):
     base_path = execution_context.db_path(local_settings.parent_location_id)
     base_path.mkdir(parents=True, exist_ok=True)
->>>>>>> dfe58c71
     draw_cnt = local_settings.number_of_fixed_effect_samples
     session = Session(
         locations=input_data.locations_df,
@@ -308,27 +307,15 @@
     session.set_option(**make_options(local_settings.settings))
     simulate_result = session.simulate(model, input_data.observations, max_fit, draw_cnt)
 
-<<<<<<< HEAD
     loop = asyncio.get_event_loop()
     draws = loop.run_until_complete(
         _async_make_draws(
+            base_path,
             input_data,
             model,
             local_settings,
             simulate_result,
             num_processes,
-=======
-    draws = list()
-    for draw_idx in range(simulate_result.count):
-        sim_model, sim_data = simulate_result.simulation(draw_idx)
-        # let's start a new session because the simulation results are associated
-        # with a session and running a new fit will delete them.
-        fit_file = f"simulate_{draw_idx}.db"
-        sim_session = Session(
-            locations=input_data.locations_df,
-            parent_location=model.location_id,
-            filename=base_path / fit_file
->>>>>>> dfe58c71
         )
     )
 
