--- conflicted
+++ resolved
@@ -102,7 +102,6 @@
         max_time = np.max(list(model_context.input_data.times))  # noqa: F841
         # The % 5 is to exclude annual data points.
         asdr = asdr.query("time_lower >= @min_time and time_upper <= @max_time and time_lower % 5 == 0")
-<<<<<<< HEAD
 
     parent_asdr = asdr[asdr.node_id == model_context.parameters.location_id]
     model_context.rates.omega.parent_smooth = build_constraint(parent_asdr)
@@ -118,10 +117,6 @@
         f"Add {children_asdr.shape[0]} omega constraints from "
         f"age-standardized death rate data to the children."
     )
-=======
-    model_context.rates.omega.parent_smooth = build_constraint(asdr, "omega")
-    MATHLOG.debug(f"Add {asdr.shape[0]} omega constraints from age-standardized death rate data.")
->>>>>>> 15005371
 
     observations = model_context.input_data.observations
     observations.loc[observations.measure == "mtall", "hold_out"] = 1
