"""
Specification for a whole cascade.
"""
import networkx as nx

from cascade.core import getLoggers
from cascade.core.parameters import ParameterProperty, _ParameterHierarchy
from cascade.input_data import InputDataError
from cascade.input_data.configuration.builder import policies_from_settings
from cascade.input_data.db.locations import (
    location_id_from_start_and_finish
)

CODELOG, MATHLOG = getLoggers(__name__)


class EstimationParameters:
    def __init__(self, settings, policies, children,
<<<<<<< HEAD
                 parent_location_id, grandparent_location_id, sex_id, number_of_fixed_effect_samples,
                 model_options):
=======
                 parent_location_id, grandparent_location_id, sexes, number_of_fixed_effect_samples):
>>>>>>> 23ee9ff1

        self.parent_location_id = parent_location_id
        self.sexes = sexes
        self.data_access = ParameterProperty()
        """These decide which data to get."""

        self.run = ParameterProperty()
        """These affect how the program runs but not its results."""

        self.grandparent_location_id = grandparent_location_id
        """Can be null at top of drill, even when not global location."""

        self.model_options = model_options

        self.children = children
        self.settings = settings
        self.policies = policies
        self.number_of_fixed_effect_samples = number_of_fixed_effect_samples


def make_model_options(locations, parent_location_id, ev_settings):
    bound_random = set_bound_random_this_location(locations, parent_location_id, ev_settings)

    model_options = _ParameterHierarchy(**dict(
            bound_random=bound_random,
        ))
    return model_options


def set_bound_random_this_location(locations, parent_location_id, ev_settings):
    # Set the bounds throughout the location hierarchy.
    if not ev_settings.is_field_unset("re_bound_location"):
        for bounds_form in ev_settings.re_bound_location:
            if not bounds_form.is_field_unset("value"):
                value = bounds_form.value
            else:
                value = None  # This turns off bound random option.

            if not bounds_form.is_field_unset("location"):
                CODELOG.debug(f"setting {bounds_form.location} to {value}")
                locations.node[bounds_form.location]["bound_random"] = value
            else:
                CODELOG.debug(f"setting root to {value}")
                locations.node[locations.graph["root"]]["bound_random"] = value
    else:
        CODELOG.debug("No re_bound_location in settings.")

    # Get the global value, if it exists.
    if not ev_settings.model.is_field_unset("bound_random"):
        bound_random = ev_settings.model.bound_random
    else:
        bound_random = None

    # Search up the location hierarchy to see if an ancestor has a value.
    this_and_ancestors = nx.ancestors(locations, parent_location_id) | {
    parent_location_id}
    to_top = list(nx.topological_sort(nx.subgraph(locations, this_and_ancestors)))
    to_top.reverse()
    for check_bounds in to_top:
        if "bound_random" in locations.node[check_bounds]:
            CODELOG.debug(f"Found bound random in location {check_bounds}")
            bound_random = locations.node[check_bounds]["bound_random"]
            break
    return bound_random


class CascadePlan:
    """
    Clients are the EpiViz-AT runner and an interactive user for configuration.
    Collaborators are tools to build a DismodFile object and process its output.
    Responsible for strategies

     * to build a model, and
     * to bootstrap the next model.

    This knows the hierarchy of Dismod-AT models that must be fit,
    simulated, predicted, and aggregated. Each model in the hierarchy
    has a unique identifier of the form ``(location_id, index)`` where
    the index would be 0 for the initial fit and increment for each
    simulation, for instance.

    Each location is at a level in the hierarchy. Most of the specification
    depends on the level of the location within the hierarchy.
    """

    def __init__(self, settings):
        """
        There are two kinds of clients, EpiViz-AT and interactive users.
        EpiViz-AT uses its settings to parameterize this class. Both
        clients rely on default policies.
        """
        self._locations = None
        self._task_graph = None
        self._settings = settings
        self._args = None

    @property
    def cascade_jobs(self):
        return nx.lexicographical_topological_sort(self._task_graph)

    def cascade_job(self, cascade_job_id):
        """Given settings and an identifier for this job, return a local
        version of settings that describes this particular job.

        Adds ``settings.model.parent_location_id``,
        ``settings.model.grandparent_location_id``,
        and ``settings.model.children``.
        There is a grandparent location only if there is a grandparent task,
        so a drill starting halfway will not have a grandparent location.
        There are child locations for the last task though.
        """
        parent_task = list(self._task_graph.in_edges(cascade_job_id))
        if parent_task and self._job_kind(parent_task[0][0]) == "estimate_location":
            # [only edge][(edge start, edge finish)][(location, index)]
            grandparent_location_id = self._location_of_cascade_job(parent_task[0][0])
        else:
            grandparent_location_id = None

        parent_location_id = self._location_of_cascade_job(cascade_job_id)
        if self._settings.model.is_field_unset("drill_sex"):
            # An unset drill sex gets all data.
            sexes = [1, 2, 3]
        else:
            # Setting to male or female pulls in "both."
            sexes = [self._settings.model.drill_sex, 3]

        policies = policies_from_settings(self._settings)
<<<<<<< HEAD
        model_options = make_model_options(self._locations, parent_location_id, self._settings)
=======
        if self._args.num_samples:
            sample_cnt = self._args.num_samples
        else:
            sample_cnt = policies["number_of_fixed_effect_samples"]

>>>>>>> 23ee9ff1
        local_settings = EstimationParameters(
            settings=self._settings,
            policies=policies,
            children=list(sorted(self._locations.successors(parent_location_id))),
            parent_location_id=parent_location_id,
            grandparent_location_id=grandparent_location_id,
            # This is a list of [1], [3], [1,3], [2,3], [1,2,3], not [1,2].
<<<<<<< HEAD
            sex_id=sex_id,
            number_of_fixed_effect_samples=policies["number_of_fixed_effect_samples"],
            model_options=model_options,
=======
            sexes=sexes,
            number_of_fixed_effect_samples=sample_cnt,
>>>>>>> 23ee9ff1
        )
        local_settings.data_access = _ParameterHierarchy(**dict(
            gbd_round_id=self._settings.gbd_round_id,
            modelable_entity_id=self._settings.model.modelable_entity_id,
            model_version_id=self._settings.model.model_version_id,
            settings_file=self._args.settings_file,
            bundle_file=self._args.bundle_file,
            bundle_id=self._settings.model.bundle_id,
            bundle_study_covariates_file=self._args.bundle_study_covariates_file,
            tier=2 if self._args.skip_cache else 3,
            age_group_set_id=policies["age_group_set_id"],
            with_hiv=policies["with_hiv"],
            cod_version=self._settings.csmr_cod_output_version_id,
            location_set_version_id=self._settings.location_set_version_id,
            add_csmr_cause=self._settings.model.add_csmr_cause,
        ))
        local_settings.run = _ParameterHierarchy(**dict(
            no_upload=self._args.no_upload,
            db_only=self._args.db_only,
            num_processes=self._args.num_processes,
            pdb=self._args.pdb,
        ))
        return self._job_kind(cascade_job_id), local_settings

    @classmethod
    def from_epiviz_configuration(cls, locations, settings, args):
        """

        Args:
            locations (nx.Graph): A graph of locations in a hierarchy.
            settings (Configuration): The EpiViz-AT Form (in form.py)
            args (argparse.Namespace): Parsed arguments.

        """
        plan = cls(settings)
        plan._locations = locations
        plan._args = args
        if not settings.model.is_field_unset("drill") and settings.model.drill == "drill":
            if not settings.model.is_field_unset("drill_location_start"):
                drill_start = settings.model.drill_location_start
            else:
                drill_start = None
            if not settings.model.is_field_unset("drill_location_end"):
                drill_end = settings.model.drill_location_end
            else:
                raise InputDataError(f"Set to drill but drill location end not set")
            try:
                drill = location_id_from_start_and_finish(plan._locations, drill_start, drill_end)
            except ValueError as ve:
                raise InputDataError(f"Location parameter is wrong in settings.") from ve
        else:
            MATHLOG.error(f"Must be set to 'drill'")
            raise InputDataError(f"Must be set to 'drill'")
        MATHLOG.info(f"drill nodes {', '.join(str(d) for d in drill)}")
        drill = list(drill)
        if args.skip_cache:
            setup_task = []
        else:
            setup_task = [(drill[0], "bundle_setup")]
        tasks = setup_task + [(drill_location, 0) for drill_location in drill]
        task_pairs = list(zip(tasks[:-1], tasks[1:]))
        plan._task_graph = nx.DiGraph()
        plan._task_graph.add_nodes_from(tasks)
        plan._task_graph.add_edges_from(task_pairs)
        # Add a custom graph attribute to record the tree root.
        plan._task_graph.graph["root"] = tasks[0]
        return plan

    def _job_kind(self, cascade_job_id):
        if cascade_job_id[1] == "bundle_setup":
            return "bundle_setup"
        else:
            return "estimate_location"

    def _location_of_cascade_job(self, cascade_job_id):
        return cascade_job_id[0]<|MERGE_RESOLUTION|>--- conflicted
+++ resolved
@@ -16,12 +16,8 @@
 
 class EstimationParameters:
     def __init__(self, settings, policies, children,
-<<<<<<< HEAD
-                 parent_location_id, grandparent_location_id, sex_id, number_of_fixed_effect_samples,
+                 parent_location_id, grandparent_location_id, sexes, number_of_fixed_effect_samples,
                  model_options):
-=======
-                 parent_location_id, grandparent_location_id, sexes, number_of_fixed_effect_samples):
->>>>>>> 23ee9ff1
 
         self.parent_location_id = parent_location_id
         self.sexes = sexes
@@ -53,19 +49,10 @@
 
 def set_bound_random_this_location(locations, parent_location_id, ev_settings):
     # Set the bounds throughout the location hierarchy.
-    if not ev_settings.is_field_unset("re_bound_location"):
-        for bounds_form in ev_settings.re_bound_location:
-            if not bounds_form.is_field_unset("value"):
-                value = bounds_form.value
-            else:
-                value = None  # This turns off bound random option.
-
-            if not bounds_form.is_field_unset("location"):
-                CODELOG.debug(f"setting {bounds_form.location} to {value}")
-                locations.node[bounds_form.location]["bound_random"] = value
-            else:
-                CODELOG.debug(f"setting root to {value}")
-                locations.node[locations.graph["root"]]["bound_random"] = value
+    # hasattr is right here because any unset ancestor makes the parent unset.
+    # and one  of the child forms can have an unset location or value.
+    if hasattr(ev_settings, "re_bound_location"):
+        add_bound_random_to_location_properties(ev_settings.re_bound_location, locations)
     else:
         CODELOG.debug("No re_bound_location in settings.")
 
@@ -88,6 +75,21 @@
     return bound_random
 
 
+def add_bound_random_to_location_properties(re_bound_location, locations):
+    for bounds_form in re_bound_location:
+        if not bounds_form.is_field_unset("value"):
+            value = bounds_form.value
+        else:
+            value = None  # This turns off bound random option.
+
+        if not bounds_form.is_field_unset("location"):
+            CODELOG.debug(f"setting {bounds_form.location} to {value}")
+            locations.node[bounds_form.location]["bound_random"] = value
+        else:
+            CODELOG.debug(f"setting root to {value}")
+            locations.node[locations.graph["root"]]["bound_random"] = value
+
+
 class CascadePlan:
     """
     Clients are the EpiViz-AT runner and an interactive user for configuration.
@@ -149,15 +151,12 @@
             sexes = [self._settings.model.drill_sex, 3]
 
         policies = policies_from_settings(self._settings)
-<<<<<<< HEAD
         model_options = make_model_options(self._locations, parent_location_id, self._settings)
-=======
         if self._args.num_samples:
             sample_cnt = self._args.num_samples
         else:
             sample_cnt = policies["number_of_fixed_effect_samples"]
 
->>>>>>> 23ee9ff1
         local_settings = EstimationParameters(
             settings=self._settings,
             policies=policies,
@@ -165,14 +164,9 @@
             parent_location_id=parent_location_id,
             grandparent_location_id=grandparent_location_id,
             # This is a list of [1], [3], [1,3], [2,3], [1,2,3], not [1,2].
-<<<<<<< HEAD
-            sex_id=sex_id,
-            number_of_fixed_effect_samples=policies["number_of_fixed_effect_samples"],
-            model_options=model_options,
-=======
             sexes=sexes,
             number_of_fixed_effect_samples=sample_cnt,
->>>>>>> 23ee9ff1
+            model_options=model_options,
         )
         local_settings.data_access = _ParameterHierarchy(**dict(
             gbd_round_id=self._settings.gbd_round_id,
