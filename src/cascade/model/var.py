--- conflicted
+++ resolved
@@ -44,10 +44,6 @@
         """
         super().__setitem__(at_slice, [value])
 
-<<<<<<< HEAD
-    def __getitem__(self, item):
-        return float(super().__getitem__(item)[self._column_name])
-=======
     def __getitem__(self, age_and_time):
         """
         Gets the value of a Var at a single point. The point has to be
@@ -72,8 +68,7 @@
         Returns:
             float: The value at this age and time.
         """
-        return float(super().__getitem__(age_and_time)["mean"])
->>>>>>> 2651cc05
+        return float(super().__getitem__(age_and_time)[self._column_name])
 
     def set_mulstd(self, kind, value):
         """Set the value of the multiplier on the standard deviation.
