###########################
Cascade-AT Reference Manual
###########################

.. toctree::
   :maxdepth: 2

   core
<<<<<<< HEAD
   executor
   model
=======
   dismod
   executor
   input_data
>>>>>>> 5c82f3ea
<|MERGE_RESOLUTION|>--- conflicted
+++ resolved
@@ -6,11 +6,7 @@
    :maxdepth: 2
 
    core
-<<<<<<< HEAD
+   dismod
    executor
    model
-=======
-   dismod
-   executor
-   input_data
->>>>>>> 5c82f3ea
+   input_data